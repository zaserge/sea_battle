# Copyright (c) 2022 zaserge@gmail.com

# Permission is hereby granted, free of charge, to any person obtaining
# a copy of this software and associated documentation files (the
# "Software"), to deal in the Software without restriction, including
# without limitation the rights to use, copy, modify, merge, publish,
# distribute, sublicense, and/or sell copies of the Software, and to
# permit persons to whom the Software is furnished to do so, subject to
# the following conditions:

# The above copyright notice and this permission notice shall be
# included in all copies or substantial portions of the Software.

# THE SOFTWARE IS PROVIDED "AS IS", WITHOUT WARRANTY OF ANY KIND,
# EXPRESS OR IMPLIED, INCLUDING BUT NOT LIMITED TO THE WARRANTIES OF
# MERCHANTABILITY, FITNESS FOR A PARTICULAR PURPOSE AND
# NONINFRINGEMENT. IN NO EVENT SHALL THE AUTHORS OR COPYRIGHT HOLDERS BE
# LIABLE FOR ANY CLAIM, DAMAGES OR OTHER LIABILITY, WHETHER IN AN ACTION
# OF CONTRACT, TORT OR OTHERWISE, ARISING FROM, OUT OF OR IN CONNECTION
# WITH THE SOFTWARE OR THE USE OR OTHER DEALINGS IN THE SOFTWARE.

#pylint: disable=C0111

import random
from datetime import datetime
import time
import os

VERSION = "0.8b"


def cls():
    os.system('cls' if os.name == 'nt' else 'clear')


class BoardException(BaseException):

    def __init__(self, *args: object) -> None:  # pylint: disable=super-init-not-called
        if args:
            self.msg = args[0]
        else:
            self.msg = None


class BoardOutException(BoardException):

    def __str__(self) -> str:
        if self.msg:
            return "Out of board: " + self.msg

        return "Out of board"


class BoardUsedException(BoardException):

    def __str__(self) -> str:
        if self.msg:
            return "Same shot: " + self.msg

        return "Same shot"


class BoardShipPlacementException(BoardException):

    def __str__(self) -> str:
        if self.msg:
            return "No room for ship: " + self.msg

        return "No room for ship"


class BadBoardException(BoardException):

    def __str__(self) -> str:
        if self.msg:
            return "Error board initializing: " + self.msg

        return "Error board initializing"


class CellState:

    FREE = " "
    #MISS = "-"
    MISS = "·"
    SHIP = "█"
    WRECK = "░"


class Cell:

    def __init__(self, row, col):
        self.row = row
        self.col = col

    def __eq__(self, other):
        return self.row == other.row and self.col == other.col

    def __str__(self) -> str:
        return f"{Board.V_LABELS[self.row]}{Board.H_LABELS[self.col]}"

    def __repr__(self):
        return f"Cell({Board.V_LABELS[self.row]}, {Board.H_LABELS[self.col]})"

    def __hash__(self) -> int:
        return self.row * 100 + self.col


class ShipState:

    HIT = 1
    MISS = 2
    SINK = 3


class Ship:

    def __init__(self):
        self.cells = set()

    def add_cell(self, cell: Cell):
        """Add cell to ship

        Args:
            cell (Cell): Cell
        """
        self.cells.add(cell)

    def is_hit(self, target: Cell) -> Cell:
        """Search ships hit point

        Return hit cell or None if miss

        Args:
            target (Cell): Cell to check

        Returns:
            Cell: Cell or None
        """
        for cell in self.cells:
            if cell == target:
                return cell
        return None

    def hit(self, target: Cell) -> ShipState:
        """Check hitting ship

        Args:
            target (Cell): Cell to check

        Returns:
            ShipState: Hit state (sink, hit, miss)
        """
        hit_cell = self.is_hit(target)
        if hit_cell:
            self.cells.remove(hit_cell)
            if self.cells:
                return ShipState.HIT
            else:
                return ShipState.SINK
        else:
            return ShipState.MISS

    def __str__(self) -> str:
        return f"SHIP: {len(self.cells)}, " + " ".join([str(item) for item in self.cells])


class ShipFactory:

    @staticmethod
    def build_ship(ship_size: int, board_size: int) -> Ship:
        """Ships factoty.

        Generate random ship

        Args:
            ship_size (int): ship lenght in cells
            board_size (int): board size in cells

        Returns:
            Ship: Ship object
        """
        ship = Ship()

        row = random.randint(0, board_size - ship_size)
        col = random.randint(0, board_size - ship_size)
        orientation = random.randint(0, 1)
        for _ in range(ship_size):
            ship.add_cell(Cell(row, col))
            if orientation:
                row += 1
            else:
                col += 1
        return ship


class Board:

    V_LABELS = list("ABCDEFGHIJ")
    H_LABELS = list("1234567890")

    def __init__(self, size):
        if 0 < size <= 10:
            self.size = size
        else:
            raise BadBoardException

        self.show_ships = True

        self.field = [[CellState.FREE]*self.size for _ in range(self.size)]

        self.shots = set()
        self.ships = set()

    def __str__(self):
        buffer = "  | " + " ".join(self.H_LABELS[:self.size]) + "|"
        buffer += "\n--|" + "-"*(self.size*2) + "|--"
        for i, row in enumerate(self.field):
            buffer += f"\n{self.V_LABELS[i]} |"
            for cell in row:
                if not self.visible and cell == CellState.SHIP:
                    buffer += CellState.FREE*2
<<<<<<< HEAD
=======
                elif cell == CellState.MISS:
                    buffer += "<>"
>>>>>>> 06413433
                else:
                    buffer += cell*2
            buffer += f"| {self.V_LABELS[i]}"
        buffer += "\n--|" + "-"*(self.size*2) + "|--"
        buffer += "\n  | " + " ".join(self.H_LABELS[:self.size]) + "|"

        return buffer

    def get_cell(self, cell: Cell) -> CellState:
        """Get cell value

        Args:
            cell (Cell): Cell

        Raises:
            BoardOutException: Raise if out of board boundary

        Returns:
            CellState: Cell status (free, ship, wreck, miss)
        """
        if all([
            0 <= cell.row < self.size,
            0 <= cell.col < self.size
        ]):
            return self.field[cell.row][cell.col]

        raise BoardOutException(str(cell))

    def set_cell(self, cell: Cell, value: CellState):
        """Set cell value

        Args:
            cell (Cell): Cell
            value (CellState): Value

        Raises:
            BoardOutException: Raise if out of board boundary
        """
        if all([
            0 <= cell.row < self.size,
            0 <= cell.col < self.size
        ]):
            self.field[cell.row][cell.col] = value
        else:
            raise BoardOutException(str(cell))

    AREA_FULL = [-1, 0, 1]
    AREA_DIAG = [-1, 1]

    def get_nbhd(self, cell: Cell, area: list = AREA_FULL) -> set:  # pylint: disable=dangerous-default-value
        """Get neighborhood cells

        Args:
            cell (Cell): Cell
            area (list): AREA_FULL = around, AREA_DIAG = diag

        Returns:
            list: Neighborhood cell list
        """
        nbhd = set()
        for offset_row in area:
            for offset_col in area:
                if offset_row == 0 and offset_col == 0:
                    continue

                if all([
                    0 <= (cell.row + offset_row) < self.size,
                    0 <= (cell.col + offset_col) < self.size
                ]):
                    nbhd.add(Cell(cell.row + offset_row, cell.col + offset_col))

        # for cell in nbhd:
        #    self.set_cell(cell, "+")
        return nbhd

    def get_nbhd_v(self, cell: Cell) -> set:
        """Get neighborhood cells up/down

        Args:
            cell (Cell): Cell

        Returns:
            list: Neighborhood cell list
        """
        nbhd = set()
        for offset in [-1, 1]:
            if 0 <= (cell.row + offset) < self.size:
                nbhd.add(Cell(cell.row + offset, cell.col))

        return nbhd

    def get_nbhd_h(self, cell: Cell) -> set:
        """Get neighborhood cells left/right

        Args:
            cell (Cell): Cell

        Returns:
            list: Neighborhood cell list
        """
        nbhd = set()
        for offset in [-1, 1]:
            if 0 <= (cell.col + offset) < self.size:
                nbhd.add(Cell(cell.row, cell.col + offset))

        return nbhd

    def add_ship(self, ship: Ship):
        """Add ship to board

        Args:
            ship (Ship): Ship

        Raises:
            BoardBadShipException: Raise if ship doesn't fit
        """
        for cell in ship.cells:
            if self.get_cell(cell) != CellState.FREE:
                raise BoardShipPlacementException
            for nbhd_cell in self.get_nbhd(cell):
                if self.get_cell(nbhd_cell) == CellState.SHIP:
                    raise BoardShipPlacementException

        self.ships.add(ship)

        for cell in ship.cells:
            self.set_cell(cell, CellState.SHIP)

    def shot(self, hit_point: Cell) -> ShipState:
        """Processing shot.

        Check every ship on the board for a hit.
        Remove cell if hit or remove ship if sunk

        Args:
            hit_point (Cell): Cell

        Raises:
            BoardUsedException: Raise if this cell was used

        Returns:
            ShipState: Ship status (hit, sink, miss)
        """
        if hit_point in self.shots:
            raise BoardUsedException(str(hit_point))

        self.shots.add(hit_point)

        # out of boundary check
        self.get_cell(hit_point)

        for ship in self.ships:
            hit_result = ship.hit(hit_point)
            if hit_result == ShipState.HIT:
                self.set_cell(hit_point, CellState.WRECK)
                return hit_result

            if hit_result == ShipState.SINK:
                self.ships.remove(ship)
                self.set_cell(hit_point, CellState.WRECK)
                return hit_result

        self.set_cell(hit_point, CellState.MISS)
        return ShipState.MISS

    def clear(self):
        """Clear board
        """
        self.ships.clear()
        self.field = [[CellState.FREE]*self.size for _ in range(self.size)]

    @property
    def visible(self) -> bool:
        return self.show_ships

    @visible.setter
    def visible(self, visible: bool):
        self.show_ships = visible


class Player:

    def __init__(self, board_size: int, name: str = None) -> None:
        if name:
            self.name = name
        else:
            self.name = type(self).__name__ + "-" + \
                str(random.randint(1, 1000))

        self.board_size = board_size
        self.board = Board(board_size)
        self.move_list = []

    def __str__(self) -> str:
        return self.name

    def _brain(self) -> Cell:
        """Main AI worker.

        Must be implemented for human or robot

        Raises:
            NotImplementedError: Raise when not implemented

        Returns:
            Cell: player's move
        """
        raise NotImplementedError

    def ask_move(self) -> Cell:
        """Asking for move.

        Return player's move and store it in move_list

        Returns:
            Cell: player's move
        """
        cell = self._brain()
        self.move_list.append(cell)
        return cell

    def processing_answer(self, answer: ShipState):
        """Processing last move result.

        Set marks at own board

        Args:
            answer (ShipState): Hit, sink or miss
        """
        if answer in (ShipState.HIT, ShipState.SINK):
            self.board.set_cell(self.move_list[-1], CellState.WRECK)
        else:
            self.board.set_cell(self.move_list[-1], CellState.MISS)


class Human(Player):

    def _brain(self) -> Cell:
        """Read user input.

        Check it and convert to Cell object

        Raises:
            BoardOutException: Out of bounds exception

        Returns:
            Cell: player's move
        """
        cmd = input()
        if not cmd:
            return None

        try:
            row, col = list(cmd.upper())[:2]
        except ValueError as error:
            raise BoardOutException from error

        while not row.isalpha() or not col.isdigit():
            cmd = input(" Move must be LETTER+DIGIT (A1, B2, c3). Try again: ")
            row, col = list(cmd.upper())[:2]

        try:
            return Cell(Board.V_LABELS.index(row), Board.H_LABELS.index(col))
        except ValueError as error:
            raise BoardOutException from error


class Robot(Player):

    def __init__(self, board_size: int, name: str = None) -> None:
        super().__init__(board_size, name)
        self.enemy_board = Board(board_size)
        self.hits = []

    def _chase(self) -> Cell:
        """Chase AI

        If there is wounded ship. Try to found other ship's cell

        Returns:
            Cell: player's move
        """
        nbhd = set()

        # search around cells if hits is only 1 cell
        if len(self.hits) == 1:
            nbhd = self.enemy_board.get_nbhd_v(self.hits[0]).union(
                self.enemy_board.get_nbhd_h(self.hits[0]))

        # else if hits more then 1 calc direction and seach
        else:
            # True if vertical, False if horizontal
            is_vertical = self.hits[0].row - self.hits[1].row
            for cell in self.hits:
                nbhd = nbhd.union(self.enemy_board.get_nbhd_v(cell) if is_vertical
                                  else self.enemy_board.get_nbhd_h(cell))

        for cell in nbhd.copy():
            # remove cell if already hits
            if cell in self.move_list:
                nbhd.remove(cell)
                continue

            # remove this cell if area of area hits cells contain wrecks of other ship
            for cell_ in self.enemy_board.get_nbhd(cell):
                if self.enemy_board.get_cell(cell_) == CellState.WRECK and (cell_ not in self.hits):
                    nbhd.discard(cell_)
                    break

        print("CHASE: ", end="")
        return random.choice(list(nbhd))

    def _random_hit(self) -> Cell:
        """Generate random move

        Returns:
            Cell: player's move
        """
        # random shot with some checks (do not be repeted and hit near wrecks)
        while True:
            row = random.randint(0, self.board_size - 1)
            col = random.randint(0, self.board_size - 1)
            target = Cell(row, col)

            if target in self.move_list:
                continue

            # check neighborhood cells for wrecks
            for cell in self.enemy_board.get_nbhd(target):
                if self.enemy_board.get_cell(cell) == CellState.WRECK:
                    target = None
                    break

            # break in acceptable shot
            if target:
                break

        print("RND: ", end="")
        return target

    def _brain(self) -> Cell:
        # if has wounded ship
        if self.hits:
            target = self._chase()

        else:
            target = self._random_hit()

        time.sleep(0.5)
        return target

    def processing_answer(self, answer: ShipState):
        super().processing_answer(answer)

        if answer == ShipState.HIT:
            self.hits.append(self.move_list[-1])
            self.enemy_board.set_cell(self.move_list[-1], CellState.WRECK)
        elif answer == ShipState.SINK:
            self.hits.clear()
            self.enemy_board.set_cell(self.move_list[-1], CellState.WRECK)
        else:
            self.enemy_board.set_cell(self.move_list[-1], CellState.MISS)


class Game:

    def __init__(self, board_size: int, ship_set: list) -> None:
        if 0 < board_size <= 10:
            self.board_size = board_size
        else:
            raise BadBoardException

        self.ship_set = ship_set

        # opponents - list of players
        # player - {"brain": player, "board": board, "enemy": player)

        self.opponents = []

    def place_ships(self, board: Board, ship_set: list):
        # 100 attempt before raise exception
        for _ in range(100):
            for ship_size in ship_set:
                # 1000 attempts to place ship
                # otherwise reset board and start from beggining
                for _ in range(1000):
                    ship = ShipFactory.build_ship(ship_size, board.size)
                    try:
                        board.add_ship(ship)
                        break
                    except BoardShipPlacementException:
                        ship = None

                # after all tries
                if ship is None:
                    board.clear()
                    #print("Resetting board")
                    break

            if len(board.ships) == len(SHIP_SET):
                return

        raise BoardShipPlacementException

    def setup(self) -> bool:
        """Print fome greeting, ask for player names

        Returns:
            bool: True is ok
        """
        print("\nWelcome to Sea Battle Game")
        print("--------------------------")
        print("Move format is 'RowColumn' (A1, C4, B3, etc)")
        print("Empty string for exit")
        print("If one player is human robot's board is 'closed' else all boards are 'open'")
        print("--------------------------\n")
        print("Enter your names. If name is empty then Robot will be assign to this player")
        print()
        name = input("> 1st player name: ")
        if name:
            self.opponents.append(
                {"brain": Human(self.board_size, name), "board": Board(self.board_size)})
            print(f">> Player {name} added to game")
            self.opponents.append(
                {"brain": Robot(self.board_size, "Robot-Right"), "board": Board(self.board_size)})
            self.opponents[-1]["board"].visible = False
            print(">> Player 'Robot-Right' added to game")
        else:
            self.opponents.append(
                {"brain": Robot(self.board_size, "Robot-Left"), "board": Board(self.board_size)})
            print(">> Player 'Robot-Left' added to game")
            name = input("> 2nd player name: ")
            if name:
                self.opponents.append(
                    {"brain": Human(self.board_size, name), "board": Board(self.board_size)})
                print(f">> Player {name} added to game")
                self.opponents[0]["board"].visible = False
            else:
                self.opponents.append(
                    {"brain": Robot(self.board_size, "Robot-Right"),
                     "board": Board(self.board_size)})
                print(">> Player 'Robot-Right' added to game")

        # assign enemy for each player
        try:
            for i, player in enumerate(self.opponents):
                self.place_ships(player["board"], self.ship_set)
                player["enemy"] = self.opponents[(i + 1) % len(self.opponents)]
        except BadBoardException:
            return False
        else:
            print(f'\n\n  {self.opponents[0]["brain"].name} VS {self.opponents[1]["brain"].name}')
            return True

    def _print_2_board(self, player1: Player, player2: Player):
        """Print two boards side by side

        Args:
            player1 (Player): player1
            player2 (Player): player2
        """
        screen_width = self.board_size * 2 + 6

        screen1 = []
        screen1.append("  | " + player1["brain"].name)
        screen1 += str(player1["board"]).split("\n")

        screen2 = []
        screen2.append("  | " + player2["brain"].name)
        screen2 += str(player2["board"]).split("\n")

        for (l_1, l_2) in zip(screen1, screen2):
            print(f"{l_1:<{screen_width}}          {l_2:<{screen_width}}")

    def start(self):

        turn = 1
        player_in_game = 0

        print("\n\n")

        while True:
            player = self.opponents[player_in_game]

            self._print_2_board(self.opponents[0], self.opponents[0]["enemy"])

            print(f'\nMove # {turn}  {player["brain"]}')
            print("Enter your move: ", end="")

            try:
                cell = player["brain"].ask_move()
                if type(player["brain"]).__name__ == "Robot":
                    print(str(cell))

                if not cell:
                    print(f'\nPlayer {player["brain"]} has left the game')
                    return

                answer = player["enemy"]["board"].shot(cell)
            except BoardOutException:
                print("Out of board shot. Try again\n")
                time.sleep(1)
            except BoardUsedException:
                print("You have already shot this target. Try again\n")
                time.sleep(1)
            else:
                # cls()

                player["brain"].processing_answer(answer)

                if answer == ShipState.HIT:
                    print("\n >>>>>>> Hit! <<<<<<<\n")
                elif answer == ShipState.SINK:
                    print("\n >>>>>>> Sunk!!!! <<<<<<<\n")
                else:
                    print("\n >>>>>>> Miss <<<<<<<\n")
                    player_in_game = 1 - player_in_game

                if not player["enemy"]["board"].ships:
                    winner = player
                    break

                turn += 1

        # "open" opponent boards for final print
        for player in self.opponents:
            player["board"].visible = True
        self._print_2_board(self.opponents[0], self.opponents[0]["enemy"])
        print(f'\nPlayer {winner["brain"]} won!')



# Game
#     init
#     setup
#         create player1 and his Board (Human or Robot based on Player class)
#         create player2 and his Board (Human or Robot based on Player class)
#         place_ships to Boards
#             for ship in ship_set
#                 build a ship
#                 put the ship on the board
#                 if error
#                     try another place
#                 if too many errors
#                     delete all ships and start over
#     battle
#         game loop
#             the Player is asked for a move
#                 Human
#                     used input()
#                 Robot
#                     if there is a wounded ship
#                         search other ship's cells
#                     else
#                         random shot with basic checks
#             the enemy's Board processes this move
#                 check repeated shot
#                 check out of bounds
#                 check all ships for a hit
#                     if any
#                         remove this cell
#                     if no cells in ship
#                         remove ship
#             Player processes the Board's answer
#                 player set marks on his own Board
#             print some game stats
#             check if no ship on board
#                 break
#             if MISS next Player
#         print winner


BOARD_SIZE = 6
SHIP_SET = [3, 2, 2, 1, 1, 1, 1]


def main():

    random.seed(datetime.now().timestamp())

    cls()
    game = Game(BOARD_SIZE, SHIP_SET)
    if game.setup():
        input("\nPress Enter key to start")
        cls()
        game.start()
    else:
        print("\nBoard generation error. Try next time. Sorry")


if __name__ == '__main__':
    main()<|MERGE_RESOLUTION|>--- conflicted
+++ resolved
@@ -220,11 +220,8 @@
             for cell in row:
                 if not self.visible and cell == CellState.SHIP:
                     buffer += CellState.FREE*2
-<<<<<<< HEAD
-=======
                 elif cell == CellState.MISS:
                     buffer += "<>"
->>>>>>> 06413433
                 else:
                     buffer += cell*2
             buffer += f"| {self.V_LABELS[i]}"
